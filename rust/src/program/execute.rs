--- conflicted
+++ resolved
@@ -18,10 +18,6 @@
 use snarkvm::prelude::AleoID;
 
 impl<N: Network> ProgramManager<N> {
-<<<<<<< HEAD
-    /// Execute a program function on the Aleo Network. To run this function successfully, the
-    /// program must already be deployed on the Aleo Network
-=======
     /// Create an offline execution of a program to share with a third party.
     ///
     /// DISCLAIMER: Offline executions will not interact with the Aleo network and cannot use all
@@ -84,7 +80,6 @@
     /// Execute a program function on the Aleo Network.
     ///
     /// To run this function successfully, the program must already be deployed on the Aleo Network
->>>>>>> 6e1ce758
     pub fn execute_program(
         &mut self,
         program_id: impl TryInto<ProgramID<N>>,
