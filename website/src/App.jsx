<<<<<<< HEAD
import './App.css';
import React, {useState} from 'react';
import {ConfigProvider, Layout, Menu, theme} from 'antd';
import {AccountFromPrivateKey} from "./tabs/account/AccountFromPrivateKey";
import {DecryptAccount} from "./tabs/advanced/DecryptAccount";
import {DecryptRecord} from "./tabs/record/DecryptRecord";
import {Deploy} from "./tabs/develop/Deploy";
import {EncryptAccount} from "./tabs/advanced/EncryptAccount";
import {Execute} from "./tabs/develop/Execute";
import {GetBlockByHash} from "./tabs/rest/GetBlockByHash";
import {GetBlockByHeight} from "./tabs/rest/GetBlockByHeight";
import {GetLatestBlock} from "./tabs/rest/GetLatestBlock";
import {GetLatestBlockHeight} from "./tabs/rest/GetLatestBlockHeight";
import {GetMappingNames} from "./tabs/rest/GetMappingNames.jsx";
import {GetMappingValue} from "./tabs/rest/GetMappingValue.jsx";
import {GetProgram} from "./tabs/rest/GetProgram";
import {GetTransaction} from "./tabs/rest/GetTransaction";
import {NewAccount} from "./tabs/account/NewAccount";
import {SignMessage} from "./tabs/account/SignMessage";
import {Transfer} from "./tabs/develop/Transfer";
import {VerifyMessage} from "./tabs/account/VerifyMessage";
import {Join} from "./tabs/develop/Join";
import {Split} from "./tabs/develop/Split";
=======
import "./App.css";
import { useEffect, useState } from "react";
import { ConfigProvider, Layout, Menu, theme } from "antd";
import { Outlet, useLocation, useNavigate } from "react-router-dom";
>>>>>>> a17ff66c

import {
    ApiOutlined,
    CodeOutlined,
    ProfileOutlined,
    SwapOutlined,
    ToolOutlined,
    UserOutlined,
} from "@ant-design/icons";

const { Content, Footer, Sider } = Layout;

function App() {
    const [menuIndex, setMenuIndex] = useState("account");

    const navigate = useNavigate();
    const location = useLocation();
    const onClick = (e) => {
        navigate(e.key);
    };

    useEffect(() => {
        setMenuIndex(location.pathname);
        if (location.pathname === "/") {
            navigate("/account");
        }
    }, [location, navigate]);

    const menuItems = [
        {
            label: "Account",
            key: "/account",
            icon: <UserOutlined />,
        },
        {
            label: "Record",
            key: "/record",
            icon: <ProfileOutlined />,
        },
        {
            label: "REST API",
            key: "/rest",
            icon: <ApiOutlined />,
        },
        {
            label: "Advanced",
            key: "/advanced",
            icon: <ToolOutlined />,
        },
        {
            label: "Develop",
            key: "/develop",
            icon: <CodeOutlined />,
        },
        {
            label: "Transfer",
            key: "transfer",
            icon: <SwapOutlined />,
        },
    ];

    return (
        <ConfigProvider
            theme={{
                algorithm: theme.darkAlgorithm,
                token: {
                    colorPrimary: "#18e48f",
                },
            }}
        >
            <Layout style={{ minHeight: "100vh" }}>
                <Sider breakpoint="lg" collapsedWidth="0" theme="light">
                    <div alt="Aleo SDK Logo" className="logo"></div>
                    <Menu
                        mode="inline"
                        selectedKeys={[menuIndex]}
                        items={menuItems}
                        onClick={onClick}
                    />
                </Sider>
                <Layout>
<<<<<<< HEAD
                    <Content style={{padding: '50px 50px'}}>
                        {
                            menuIndex === 'account' &&
                            <>
                                <NewAccount/>
                                <br/>
                                <AccountFromPrivateKey/>
                                <br/>
                                <SignMessage/>
                                <br/>
                                <VerifyMessage/>
                            </>
                        }
                        {
                            menuIndex === 'record' &&
                            <>
                                <DecryptRecord/>
                            </>
                        }
                        {
                            menuIndex === 'rest' &&
                            <>
                                <GetLatestBlockHeight/>
                                <br/>
                                <GetLatestBlock/>
                                <br/>
                                <GetBlockByHeight/>
                                <br/>
                                <GetBlockByHash/>
                                <br/>
                                <GetProgram/>
                                <br/>
                                <GetMappingNames/>
                                <br/>
                                <GetMappingValue/>
                                <br/>
                                <GetTransaction/>
                            </>
                        }
                        {
                            menuIndex === 'advanced' &&
                            <>
                                <EncryptAccount/>
                                <br/>
                                <DecryptAccount/>
                            </>
                        }
                        {
                            menuIndex === 'develop' &&
                            <>
                                <Execute/>
                                <br/>
                                <Deploy/>
                            </>
                        }
                        {
                            menuIndex === 'transfer' &&
                            <>
                                <Transfer/>
                                <br/>
                                <Split/>
                                <br/>
                                <Join/>
                            </>
                        }
=======
                    <Content style={{ padding: "50px 50px" }}>
                        <Outlet />
>>>>>>> a17ff66c
                    </Content>
                    <Footer style={{ textAlign: "center" }}>
                        Visit the{" "}
                        <a href="https://github.com/AleoHQ/sdk">
                            Aleo SDK Github repo
                        </a>
                        .
                    </Footer>
                </Layout>
            </Layout>
        </ConfigProvider>
    );
}

export default App;<|MERGE_RESOLUTION|>--- conflicted
+++ resolved
@@ -1,33 +1,7 @@
-<<<<<<< HEAD
-import './App.css';
-import React, {useState} from 'react';
-import {ConfigProvider, Layout, Menu, theme} from 'antd';
-import {AccountFromPrivateKey} from "./tabs/account/AccountFromPrivateKey";
-import {DecryptAccount} from "./tabs/advanced/DecryptAccount";
-import {DecryptRecord} from "./tabs/record/DecryptRecord";
-import {Deploy} from "./tabs/develop/Deploy";
-import {EncryptAccount} from "./tabs/advanced/EncryptAccount";
-import {Execute} from "./tabs/develop/Execute";
-import {GetBlockByHash} from "./tabs/rest/GetBlockByHash";
-import {GetBlockByHeight} from "./tabs/rest/GetBlockByHeight";
-import {GetLatestBlock} from "./tabs/rest/GetLatestBlock";
-import {GetLatestBlockHeight} from "./tabs/rest/GetLatestBlockHeight";
-import {GetMappingNames} from "./tabs/rest/GetMappingNames.jsx";
-import {GetMappingValue} from "./tabs/rest/GetMappingValue.jsx";
-import {GetProgram} from "./tabs/rest/GetProgram";
-import {GetTransaction} from "./tabs/rest/GetTransaction";
-import {NewAccount} from "./tabs/account/NewAccount";
-import {SignMessage} from "./tabs/account/SignMessage";
-import {Transfer} from "./tabs/develop/Transfer";
-import {VerifyMessage} from "./tabs/account/VerifyMessage";
-import {Join} from "./tabs/develop/Join";
-import {Split} from "./tabs/develop/Split";
-=======
 import "./App.css";
 import { useEffect, useState } from "react";
 import { ConfigProvider, Layout, Menu, theme } from "antd";
 import { Outlet, useLocation, useNavigate } from "react-router-dom";
->>>>>>> a17ff66c
 
 import {
     ApiOutlined,
@@ -109,76 +83,8 @@
                     />
                 </Sider>
                 <Layout>
-<<<<<<< HEAD
-                    <Content style={{padding: '50px 50px'}}>
-                        {
-                            menuIndex === 'account' &&
-                            <>
-                                <NewAccount/>
-                                <br/>
-                                <AccountFromPrivateKey/>
-                                <br/>
-                                <SignMessage/>
-                                <br/>
-                                <VerifyMessage/>
-                            </>
-                        }
-                        {
-                            menuIndex === 'record' &&
-                            <>
-                                <DecryptRecord/>
-                            </>
-                        }
-                        {
-                            menuIndex === 'rest' &&
-                            <>
-                                <GetLatestBlockHeight/>
-                                <br/>
-                                <GetLatestBlock/>
-                                <br/>
-                                <GetBlockByHeight/>
-                                <br/>
-                                <GetBlockByHash/>
-                                <br/>
-                                <GetProgram/>
-                                <br/>
-                                <GetMappingNames/>
-                                <br/>
-                                <GetMappingValue/>
-                                <br/>
-                                <GetTransaction/>
-                            </>
-                        }
-                        {
-                            menuIndex === 'advanced' &&
-                            <>
-                                <EncryptAccount/>
-                                <br/>
-                                <DecryptAccount/>
-                            </>
-                        }
-                        {
-                            menuIndex === 'develop' &&
-                            <>
-                                <Execute/>
-                                <br/>
-                                <Deploy/>
-                            </>
-                        }
-                        {
-                            menuIndex === 'transfer' &&
-                            <>
-                                <Transfer/>
-                                <br/>
-                                <Split/>
-                                <br/>
-                                <Join/>
-                            </>
-                        }
-=======
                     <Content style={{ padding: "50px 50px" }}>
                         <Outlet />
->>>>>>> a17ff66c
                     </Content>
                     <Footer style={{ textAlign: "center" }}>
                         Visit the{" "}
